<<<<<<< HEAD
# Python script ported to ROS2 (just needed to modify the way the script finds the maps directory).

from struct import pack
=======
# Import necessari per l'elaborazione delle immagini e gestione dati
>>>>>>> 67e89994
import cv2
import numpy as np
import matplotlib.pyplot as plt
import scipy.stats as st
import os
import time
import json
import secrets
#import rospkg # ROS1
import argparse

"""
Trasla e ruota un oggetto all'interno di un'area di movimento specificata.
@param obj_img: Immagine B/N con oggetto nero su sfondo bianco
@param movement_area: Area consentita per il movimento
@param img: Immagine B/N target per la traslazione
@param dist_tra: Distribuzione per la traslazione
@param dist_rot: Distribuzione per la rotazione
@param show_steps: Mostra passaggi intermedi
@param disable_rotation: Disabilita rotazione
@param rng: Generatore numeri casuali
@return: (immagine traslata, dx, dy)
"""
def translate_obj(obj_img, movement_area, img, dist_tra, dist_rot, show_steps, disable_rotation, rng):
    obj_img = cv2.bitwise_not(obj_img)
    movement_area = cv2.cvtColor(movement_area, cv2.COLOR_BGR2RGB)
    height, width = obj_img.shape[:2]

    to_translate = True

    translated_image = []
    dst = np.empty(1)
    dx = 0
    dy = 0
    angle = 0
    tries = 0
    MAX_ATTEMPTS = 150

    while to_translate:

        # Generate random values with given distributions
        dx = dist_tra.rvs(random_state=rng)
        dy = dist_tra.rvs(random_state=rng)
        if not disable_rotation:
            angle = dist_rot.rvs(random_state=rng)

        # Create the translation matrix using dx and dy, it is a Numpy array 
        translation_matrix = np.array([
            [1, 0, dx],
            [0, 1, dy]
        ], dtype=np.float32)
        translated_image = cv2.warpAffine(src=obj_img, M=translation_matrix, dsize=(width, height))
        translated_image = cv2.cvtColor(translated_image, cv2.COLOR_BGR2RGB)

        if not disable_rotation:
            # Create the rotational matrix
            center = (translated_image.shape[1]//2, translated_image.shape[0]//2)
            scale = 1
            rot_mat = cv2.getRotationMatrix2D(center, angle, scale)
            translated_image = cv2.warpAffine(src=translated_image, M=rot_mat, dsize=(width, height))

        translated_image = cv2.threshold(translated_image, 127, 255, cv2.THRESH_BINARY)[1]
        translated_image = cv2.bitwise_not(translated_image)

        black_pixels_obj = np.count_nonzero(cv2.bitwise_not(translated_image))
        # Check if object is outside the map
        if black_pixels_obj == 0:
            continue
        black_pixels_overlapped = np.count_nonzero(cv2.bitwise_and(cv2.bitwise_not(translated_image), cv2.bitwise_not(img)))
        overlap_percentage = 100*(black_pixels_overlapped/black_pixels_obj)

        movement_area_overlapped = np.count_nonzero(cv2.bitwise_and(cv2.bitwise_not(translated_image), cv2.bitwise_not(movement_area)))
        movement_area_overlap_percentage = 100*(movement_area_overlapped/black_pixels_obj)

        dst = cv2.bitwise_and(translated_image, img)

        # If at least 80% of object pixels don't overlap and the object is at least 95% inside the defined movement area, we accept the translation
        if overlap_percentage < 20 and movement_area_overlap_percentage >= 95:
            to_translate = False
        # Elif too many translations have been tried unsuccessfully, keep obj in original position
        elif tries > MAX_ATTEMPTS:
            dst = cv2.bitwise_and(cv2.bitwise_not(cv2.cvtColor(obj_img, cv2.COLOR_BGR2RGB)), img)
            to_translate = False
        tries += 1

    if show_steps:
        _ = plt.subplot(231), plt.imshow(cv2.bitwise_not(obj_img), cmap='gray'), plt.title('Original Object')
        _ = plt.subplot(232), plt.imshow(movement_area,cmap='gray'), plt.title('Movement Area')
        _ = plt.subplot(233), plt.imshow(translated_image, cmap='gray'), plt.title('Translated Object')
        _ = plt.subplot(234), plt.imshow(img, cmap='gray'), plt.title('Original Image')
        _ = plt.subplot(235), plt.imshow(dst, cmap='gray'), plt.title('Merged Image')
        plt.show()

    return (dst, dx, dy)


"""
Estrae e processa oggetti colorati da una mappa RGB.
Gestisce porte in diversi stati e oggetti con aree di movimento limitate.
@param image: Immagine RGB input
@param movement_mask_image: Maschera aree movimento
@param rectangles_path: Percorso file JSON rettangoli
@param show_recap: Mostra riepilogo finale
@param show_steps: Mostra passaggi elaborazione
@param save_map: Salva mappa modificata
@param sizex: Larghezza mappa in metri
@param sizey: Altezza mappa in metri  
@param silent: Sopprime messaggi output
@param seed: Seed generatore casuale
@return: Immagine con oggetti traslati
"""
def extract_color_pixels(image, movement_mask_image, rectangles_path, show_recap=False, show_steps=False, save_map=False, sizex=20, sizey=20, silent=False, seed=None):
    image_objects_removed = image.copy()
    
    # Convert RGB image to HSV (Hue, Saturation, Value) color space
    hsv = cv2.cvtColor(image, cv2.COLOR_BGR2HSV)
    hsv_movement = cv2.cvtColor(movement_mask_image, cv2.COLOR_BGR2HSV)

    # Define the HSV range based on the specified color
    # (red, green, blue) that is (oggetti semistatici, aree di disturbo, clutter)
    RED = "red"
    GREEN = "green"
    BLUE = "blue"
    colors = (RED, GREEN, BLUE)
    lower_ranges = (
        np.array([0, 100, 100]),      # red
        np.array([60, 100, 100]),     # green (era 120)
        np.array([120, 100, 100])     # blue (era 240)
    )
    upper_ranges = (
        np.array([5, 255, 255]),      # red (era 10)
        np.array([65, 255, 255]),     # green (era 130)
        np.array([125, 255, 255])     # blue (era 250)
    )

    #movement_color = ("yellow")
    lower_ranges_movement = np.array([20, 100, 100])
    upper_ranges_movement = np.array([40, 255, 255])
    # Create a binary mask for the specified color for movement areas
    color_mask_movement = cv2.inRange(hsv_movement, lower_ranges_movement, upper_ranges_movement) 
    # Find contours in the mask
    contours_movement = cv2.findContours(color_mask_movement, cv2.RETR_EXTERNAL, cv2.CHAIN_APPROX_SIMPLE)[0]

    # HSV ranges for doors: open (purple), 2/3 open (yellow), 2/3 closed (light orange), closed (orange)
    PURPLE = "purple"  # open - 8a00ff
    YELLOW = "yellow"  # 2/3 open - ffff00
    LIGHT_ORANGE = "light_orange"  # 2/3 closed - ffbf00
    ORANGE = "orange"  # closed - ff7f00
    
    door_colors = (PURPLE, YELLOW, LIGHT_ORANGE, ORANGE)
    lower_door_range = (
        np.array([150, 100, 100]),    # purple/open (era 300)
        np.array([25, 100, 100]),     # yellow/2/3 open (era 50)
        np.array([17, 100, 100]),     # light orange/2/3 closed (era 35)
        np.array([10, 100, 100])      # orange/closed (era 20)
    )
    upper_door_range = (
        np.array([155, 255, 255]),    # purple (era 310)
        np.array([30, 255, 255]),     # yellow (era 60)
        np.array([22, 255, 255]),     # light orange (era 45)
        np.array([15, 255, 255])      # orange (era 30)
    )

    # To work with doors
    kernel = cv2.getStructuringElement(cv2.MORPH_RECT, (3, 3))
    
    # Create masks for each door state
    door_masks = []
    door_masks_dilated = []
    door_contours = []
    
    for i in range(len(door_colors)):
        mask = cv2.inRange(hsv, lower_door_range[i], upper_door_range[i])
        mask_dilated = cv2.dilate(mask, kernel, iterations=1)
        contours = cv2.findContours(mask_dilated, cv2.RETR_EXTERNAL, cv2.CHAIN_APPROX_SIMPLE)[0]

        door_masks.append(mask)
        door_masks_dilated.append(mask_dilated)
        door_contours.append(contours)

    # Door state probabilities [open, 2/3 open, 2/3 closed, closed]
    DOOR_PROBS = [0.3, 0.2, 0.2, 0.3]
    door_state = st.rv_discrete(values=(range(len(DOOR_PROBS)), DOOR_PROBS))

    # Manage the rng seeding
    seed = secrets.randbits(128) if not seed else seed 
    print(seed) # TODO: remove this print and save this value some other way
    rng = np.random.default_rng(seed)

    # Set door states and clean masks
    hsv = cv2.cvtColor(hsv, cv2.COLOR_HSV2BGR)
    
    # Clear all door pixels from original image 
    for i in range(len(door_colors)):
        mask = door_masks[i]
        image_objects_removed[np.where(mask > np.array(0))] = [255, 255, 255]
        hsv[np.where(mask > np.array(0))] = [255, 255, 255]
    
    hsv = cv2.cvtColor(hsv, cv2.COLOR_BGR2HSV)
    
    color_masks = []
    images_with_boxes = []
    results = []
    objs = []
    contours = []
    contour_obj_image_movement_area = []
    j = 0
    all_image_mask = np.zeros_like(image)

    # For each color, we extract objs and associate each with the correct movement area
    for i in range (0, 3):
        # Create a binary mask for the specified color
        color_masks.insert(i, cv2.inRange(hsv, lower_ranges[i], upper_ranges[i]))

        # Find contours in the mask
        contours.insert(i, cv2.findContours(color_masks[i], cv2.RETR_EXTERNAL, cv2.CHAIN_APPROX_SIMPLE)[0])
        objs.insert(i, len(contours[i]))

        images_with_boxes.insert(i, cv2.cvtColor(color_masks[i], cv2.COLOR_GRAY2BGR))

        # Draw bounding boxes around each object
        for contour in contours[i]:
            # Get the minimum area rectangle that bounds the contour
            rect = cv2.minAreaRect(contour)
            box = cv2.boxPoints(rect)
            box = np.asarray(box, dtype=np.intp)

            # Draw the bounding box
            cv2.drawContours(images_with_boxes[i], [box], 0, (0, 255, 0), 2)  # Draw a green rectangle

            found = False

            # We look for the right association between objs and movement area
            for contour_movement in contours_movement:
                # Draw object on blank canvas
                mask = np.zeros_like(color_masks[i])
                cv2.drawContours(mask, [contour], -1, (255,255,255), cv2.FILLED)
                # Extract the object using the mask
                object_image = cv2.bitwise_and(color_masks[i], color_masks[i], mask=mask)
                object_image = cv2.bitwise_not(object_image)
                black_pixels_obj = np.count_nonzero(cv2.bitwise_not(object_image))

                # Draw areas on blank canvas
                mask = np.zeros_like(color_mask_movement)
                cv2.drawContours(mask, [contour_movement], -1, (255,255,255), cv2.FILLED)
                # Extract the object using the mask
                movement_area = cv2.bitwise_and(color_mask_movement, color_mask_movement, mask=mask)
                movement_area = cv2.bitwise_not(movement_area)
                black_pixels_overlapped = np.count_nonzero(cv2.bitwise_and(cv2.bitwise_not(object_image), cv2.bitwise_not(movement_area)))
                overlap_percentage = 100*(black_pixels_overlapped/black_pixels_obj)
                
                if overlap_percentage == 100:
                    contour_obj_image_movement_area.insert(j, (contour, i, object_image, movement_area))
                    j = j+1
                    found = True
                    break
            
            if not found:
                # Draw object on blank canvas
                mask = np.zeros_like(color_masks[i])
                cv2.drawContours(mask, [contour], -1, (255,255,255), cv2.FILLED)
                # Extract the object using the mask
                object_image = cv2.bitwise_and(color_masks[i], color_masks[i], mask=mask)
                object_image = cv2.bitwise_not(object_image)

                # If object is in no movement area, give movement area equal to full image
                contour_obj_image_movement_area.insert(j, (contour, i, object_image, all_image_mask))

        # Apply the mask to the original image
        results.insert(i, cv2.bitwise_and(image_objects_removed, image_objects_removed, mask=color_masks[i]))

        # Set the pixels in the original image where the color is extracted to white
        image_objects_removed[np.where(color_masks[i] > 0)] = [255, 255, 255]

    translated_objs_image = image_objects_removed
    
    # Create door groups by finding all overlapping doors, starting from open doors
    door_groups = []
    processed_doors = set()
    
    # Helper function to find all overlapping doors starting from an open door
    def get_door_group(open_door):
        # Check if door already processed
        door_id = id(open_door)
        if door_id in processed_doors:
            return None
            
        # Start group with open door
        group = [(open_door, 0)]  # state 0 = open
        processed_doors.add(door_id)
        
        # Create mask for open door
        mask_open = np.zeros_like(hsv[:,:,0])
        cv2.drawContours(mask_open, [open_door], -1, 1, cv2.FILLED)
        
        # Find matching doors in other states
        for state in range(1, len(door_colors)):  # Check states 1-3
            for door in door_contours[state]:
                door_id = id(door)
                if door_id in processed_doors:
                    continue
                    
                # Check if this door overlaps with open door
                mask_check = np.zeros_like(hsv[:,:,0])
                cv2.drawContours(mask_check, [door], -1, 1, cv2.FILLED)
                if np.any(cv2.bitwise_and(mask_open, mask_check)):
                    processed_doors.add(door_id)
                    group.append((door, state))
        
        # Only return group if it contains a door for each state
        return group if len(group) == len(door_colors) else None

    # Find all door groups starting from open doors
    for open_door in door_contours[0]:  # index 0 = open state
        group = get_door_group(open_door)
        if group:
            door_groups.append(group)
    
    # Process each door group
    for group in door_groups:
        # Choose random state using door_state RV
        chosen_state = door_state.rvs(random_state=rng)
        
        # Get door for chosen state (we know each group has all states)
        chosen_door = next(door for door, state in group if state == chosen_state)
        print(f"Chosen door state: {door_colors[chosen_state]}")
            
        # Draw the chosen door
        mask_chosen = np.zeros_like(hsv)
        cv2.drawContours(mask_chosen, [chosen_door], -1, (255,255,255), cv2.FILLED)
        mask_eroded = cv2.erode(mask_chosen, kernel, iterations=1)
        translated_objs_image = cv2.bitwise_and(translated_objs_image, cv2.bitwise_not(mask_eroded))

    # Translational probability red and blue obstacles
    MEAN_TRA = 0
    STD_TRA = 10
    norm_tra = st.norm(loc=MEAN_TRA, scale=STD_TRA)

    # Parametri per la distribuzione normale che controlla lo spostamento delle aree verdi
    # Media 0 e deviazione standard 0.1 per movimenti molto limitati
    MEAN_GREEN = 0  # Media della distribuzione (nessuno spostamento medio)  
    STD_GREEN = 0.1 # Deviazione standard piccola per limitare gli spostamenti
    norm_green = st.norm(loc=MEAN_GREEN, scale=STD_GREEN)

    # Parametri per la distribuzione normale che controlla le rotazioni degli oggetti
    # Media 0 e deviazione standard 20 gradi per rotazioni moderate
    MEAN_ROT = 0    # Media della distribuzione (nessuna rotazione media)
    STD_ROT = 20    # Deviazione standard di 20 gradi
    norm_rot = st.norm(loc=MEAN_ROT, scale=STD_ROT)

    # Probabilità di comparsa degli oggetti blu (clutter)
    # 50% di probabilità che un oggetto blu appaia nella scena
    CLUTTER_PROB = 0.5
    bernoulli_clutter = st.bernoulli(CLUTTER_PROB)

    # Lista per memorizzare le informazioni sui rettangoli che descrivono le aree verdi
    rectangles_info = []

    # Crea una copia della lista dei contorni verdi per poterli modificare
    contours_green_translated = list(contours[colors.index(GREEN)])
    green_idx = 0 # Indice per tenere traccia dell'area verde corrente

    # Ottiene dimensioni dell'immagine per le successive trasformazioni di coordinate
    image_width = image.shape[1]
    image_height = image.shape[0]
    size_width = sizey   # Dimensione della mappa in metri (larghezza)
    size_height = sizex  # Dimensione della mappa in metri (altezza)

    # Itera su tutti gli oggetti trovati nell'immagine
    for j, (contour, obj_color_idx, object_image, movement_area) in enumerate(contour_obj_image_movement_area):
        if colors[obj_color_idx] == GREEN:
            # Per le aree verdi, applica una traslazione limitata senza rotazione
            # translate_obj restituisce anche dx e dy dello spostamento effettuato
            _, dx, dy = translate_obj(object_image, movement_area, translated_objs_image, 
                                    dist_tra=norm_green, dist_rot=norm_rot, 
                                    show_steps=show_steps, disable_rotation=True, rng=rng)

            # Aggiorna le coordinate del contorno verde con la traslazione effettuata
            for r in range(4):
                contours_green_translated[green_idx][r][0][0] += dx
                contours_green_translated[green_idx][r][0][1] += dy

            # Calcola il rettangolo che racchiude il contorno
            x, y, w, h = cv2.boundingRect(contour)
            
            # Applica la traslazione alle coordinate del rettangolo
            x = x + dx 
            y = y + dy

            # Get center coordinates
            center_x = x + (w / 2)
            center_y = y + (h / 2)

            # Convert to stage coordinates
            center_x = (-size_width/2) + ((size_width/2 - (-size_width/2)) / (image_width - 0)) * (center_x - 0)
            center_y = (-size_height/2) + ((size_height/2 - (-size_height/2)) / (image_height - 0)) * ((image_height-center_y) - 0)

            # Convert pixel units to the desired unit (n pixels per unit)
            w = size_width*(w/image_width)
            h = size_height*(h/image_height)

            # Add rectangle information to the list
            rectangles_info.append({
                "center": {
                    "x": center_x,
                    "y": center_y,
                    "z": 0},
                "width": w,
                "height": h
            })
            green_idx += 1
        elif colors[obj_color_idx] == BLUE and bernoulli_clutter.rvs(random_state=rng):
            # If object is clutter and luck commands it, we skip it
            continue
        else: # Else colors[obj_color_idx] == RED
            translated_objs_image, _, _ = translate_obj(object_image, movement_area, translated_objs_image, dist_tra=norm_tra, dist_rot=norm_rot, show_steps=show_steps, disable_rotation=False, rng=rng)

    green_objs_translated = image_objects_removed.copy()
    green_objs_translated = cv2.drawContours(green_objs_translated, contours_green_translated, -1, (0, 255, 0), cv2.FILLED)

    # Display the original image and the result, along some informational images
    if show_recap:
        _ = plt.subplot(331), plt.imshow(cv2.cvtColor(image, cv2.COLOR_BGR2RGB)), plt.title('Original Image')
        _ = plt.subplot(334), plt.imshow(color_masks[0], cmap='gray'), plt.title(f"{colors[0].title()} Pixels Mask")
        _ = plt.subplot(335), plt.imshow(color_masks[1], cmap='gray'), plt.title(f"{colors[1].title()} Pixels Mask")
        _ = plt.subplot(336), plt.imshow(color_masks[2], cmap='gray'), plt.title(f"{colors[2].title()} Pixels Mask")
        _ = plt.subplot(337), plt.imshow(cv2.cvtColor(movement_mask_image, cv2.COLOR_BGR2RGB)), plt.title('Movement Mask')
        _ = plt.subplot(338), plt.imshow(cv2.cvtColor(color_mask_movement, cv2.COLOR_BGR2RGB)), plt.title('Movement Pixels Mask')
        _ = plt.subplot(339), plt.imshow(cv2.cvtColor(green_objs_translated, cv2.COLOR_BGR2RGB)), plt.title('Green areas translated')
        _ = plt.subplot(332), plt.imshow(cv2.cvtColor(image_objects_removed, cv2.COLOR_BGR2RGB)), plt.title('Without colored Pixels')
        _ = plt.subplot(333), plt.imshow(cv2.cvtColor(translated_objs_image, cv2.COLOR_BGR2RGB)), plt.title('Colored Objects translated')
        plt.show()

    if save_map:
        # Convert the list to JSON format
        json_data = json.dumps(rectangles_info, indent=4)

        # Write JSON data to a file
        with open(rectangles_path, 'w') as json_file:
            json_file.write(json_data)
            if not silent:
                print(f"Saved rectangles info as {rectangles_path}")

    return translated_objs_image

"""
Valida input intero positivo.
@param value: Valore da controllare
@return: Intero positivo validato
@raises: Exception se valore non valido
"""
def check_positive(value):
    try:
        value = int(value)
        if value <= 0:
            raise argparse.ArgumentTypeError("{} is not a positive integer".format(value))
    except ValueError:
        raise Exception(f"{value} is not an integer")
    return value

"""
Valida input float positivo.
@param value: Valore da controllare
@return: Float positivo validato
@raises: Exception se valore non valido
"""
def check_positive_float(value):
    try:
        value = float(value)
        if value <= 0:
            raise argparse.ArgumentTypeError("{} is not a positive float".format(value))
    except ValueError:
        raise Exception(f"{value} is not a float")
    return value

"""
Valida input intero non negativo.
@param value: Valore da controllare
@return: Intero non negativo validato 
@raises: Exception se valore non valido
"""
def check_positive_or_zero(value):
    try:
        value = int(value)
        if value < 0:
            raise argparse.ArgumentTypeError("{} is not a positive integer nor zero".format(value))
    except ValueError:
        raise Exception(f"{value} is not an integer")
    return value

"""
Valida formato posa (x y).
@param value: Stringa da controllare
@return: Tupla coordinate (x,y)
@raises: Exception se formato non valido
"""
def check_pose(value):
    try:
        ret_value = value.split()
        if len(ret_value) != 2:
            raise argparse.ArgumentTypeError(f"Given pose value \"{value}\" is not made of 2 numbers")
        return (float(ret_value[0]), float(ret_value[1]))
    except ValueError:
        raise Exception(f"{value} is not made of 2 numbers")


"""
Analizza argomenti linea comando.
@return: Oggetto con argomenti parsati
"""
def parse_args():


    # # Get an instance of RosPack with the default search paths
    # rospack = rospkg.RosPack()
    # # Get the file path for exp_cov
    # package_path = rospack.get_path('exp_cov')

    # As written above, the code for ROS1 used rospkg to locate the workspace path.
    # In ROS2, we directly use the relative path to the current script
    package_path = os.path.join(os.path.dirname(os.path.abspath(__file__)), "../")

    parser = argparse.ArgumentParser(description='Modify rgb maps automatically.')
    parser.add_argument('--map', default=os.path.join(package_path, "maps_rgb_lab/map1/map1_rgb.png"),
        help="Path to the rgb map file.", metavar="MAP_PATH")
    parser.add_argument('--mask', default=os.path.join(package_path, "maps_rgb_lab/map1/map1_movement_mask.png"),
        help="Path to the rgb mask map file for movement areas. Each rgb object in the map will be moved within the yellow mask given in this file. If the object is none, then it can move freely.", metavar="MASK_PATH")
    parser.add_argument('--show', action='store_true',
        help="Use this to show a final recap.")
    parser.add_argument('--save', action='store_true',
        help="Use this to save the produced map and rectangles info.")
    parser.add_argument("-b", "--batch", type=check_positive, default=1, metavar="N",
        help="Use this to produce N maps and save them.")    
    parser.add_argument("--worlds", type=check_positive_or_zero, default=0, metavar="N",
        help="Use this to produce N maps and save them.")    
    parser.add_argument('--no-timestamp', action='store_true',
        help="""Use this save a single image without timestamp. If image.png already exists, it will create image_n.png
            in which n is the smallest number so that there is no file with that name. Same goes for the rectangles file.""")
    parser.add_argument("-d", '--dir', default=os.getcwd(),
        help="Base directory to save files in.")
    parser.add_argument('--steps', action='store_true',
        help="Use this to show the processing steps.")
    parser.add_argument("--speedup", type=check_positive, default=10, metavar="SPEEDUP",
        help="Use this to adjust stage simulation speed. Higher is faster but heavier on the CPU.")
    parser.add_argument('--pose', type=check_pose, default=(0, 0), metavar="X Y",
        help="Robot pose X and Y coordinates.")
    parser.add_argument('--scale', type=check_positive_float, default=0.035888, metavar="PIXELS",
        help="Number of meters per pixel in png map.")
    parser.add_argument("--world-num", type=check_positive_or_zero, default=None, metavar="N",
        help="Use this to produce a maps that ends in N and save it. Setting this argument overrides --worlds.")    
    parser.add_argument('--silent', action='store_true',
        help="Use this to avoid printing info.")   
    parser.add_argument('--seed', type=check_positive, default=None,
        help="Use this to set the rng seed.")   
    return parser.parse_args()

"""
Genera contenuto file world per Stage.
@param image: Numero immagine
@param name: Nome mondo
@param speedup: Fattore accelerazione simulazione
@param pose: Posa iniziale robot
@param scale: Scala mappa (metri/pixel)
@param sizex: Larghezza mappa in metri
@param sizey: Altezza mappa in metri
@return: Stringa contenuto file world
"""
def get_world_text(image, name, speedup, pose, scale, sizex, sizey):
    return f"""
    # World {name}
    define turtlebot3 position
    (
        size [ 0.138 0.178 0.192 ] # size [ x:<float> y:<float> z:<float> ]

        # this block approximates shape of a Turtlebot3
        block( 
            points 6
            point[0] [ 0.6 0 ]
            point[1] [ 1 0 ]
            point[2] [ 1 1 ]
            point[3] [ 0.6 1 ]
            point[4] [ 0 0.7 ]
            point[5] [ 0 0.3 ]
        )
        color "black"
    )

    define create turtlebot3( color "gray90" )

    define sick ranger
    (
        sensor(
            # ranger-specific properties
            range [ 0.06 15 ]
            fov 359
            samples 1022

            # noise [range_const range_prop angular]
            # range_const - describes constant noise. This part does not depends on range
            # range_prop - proportional noise, it scales with reading values
            # angular - bearing error. For the cases when reading angle is not accurate

            noise [ 0.0 0.01 0.01 ]
        )

        # generic model properties
        color "blue"
        size [ 0.0695 0.0955 0.0395 ] # dimensions from LDS-01 data sheet	
    )


    define floorplan model
    (
        # sombre, sensible, artistic
        color "gray10"

        # most maps will need a bounding box
        boundary 1

        gui_nose 0
        gui_grid 0
        gui_move 0
        gui_outline 0
        gripper_return 0
        fiducial_return 0
        ranger_return 1
    )

    quit_time 360000 # 100 hours of simulated time
    speedup {speedup}

    paused 0

    resolution 0.01

    # configure the GUI window
    window
    (
        size [ 700.000 660.000 ] # in pixels (size [width height])
        scale {1/scale}  # pixels per meter
        center [ 0  0 ]
        rotate [ 0  0 ]
                    
        show_data 1              # 1=on 0=off
    )

    # load an environment bitmap
    floorplan
    ( 
        name  "turtlebot3-stage"
        size [ {sizey} {sizex} 1.0 ] # size [x y z]
        pose [0 0 0 0]
        bitmap "bitmaps/image{image}.png" # bitmap: solo il nero è renderizzato
    )
    turtlebot3
    (		  
        # can refer to the robot by this name
        name  "turtlebot3"
        pose [ {pose[0]} {pose[1]} 0 0 ] 

        sick()
    )
    """

"""
Genera nome file univoco per output.
@param base_dir: Directory base
@param no_timestamp: Se escludere timestamp
@return: Nome file univoco
"""
def get_non_existent_filename(base_dir, no_timestamp):
    filename = "src/"
    if no_timestamp:
        filename = os.path.join(base_dir, "image.png")    
        i = 1
        while os.path.exists(filename): 
            i += 1
            filename = os.path.join(base_dir, f"image_{i}.png")
    else:
        filename = os.path.join(base_dir, f"image_{time.time_ns()}.png")
        while os.path.exists(filename): 
            filename = os.path.join(base_dir, f"image_{time.time_ns()}.png")
    return filename

"""
Punto ingresso principale programma.
Processa argomenti e genera mappe modificate.
"""
def main():
    # Analizza gli argomenti da linea di comando
    args = parse_args()
    image_path = args.map                          # Percorso dell'immagine RGB di input
    show_recap = args.show                         # Flag per mostrare un riepilogo finale
    show_steps = args.steps                        # Flag per mostrare i passaggi intermedi
    save_map = args.save                          # Flag per salvare la mappa modificata
    batch = args.batch                            # Numero di mappe da generare in batch
    no_timestamp = args.no_timestamp              # Flag per salvare senza timestamp
    base_dir = args.dir                           # Directory base per il salvataggio
    movement_mask_image_path = args.mask          # Percorso della maschera delle aree di movimento
    worlds = args.worlds                          # Numero di mondi da generare
    speedup = args.speedup                        # Fattore di accelerazione simulazione
    pose = args.pose                             # Posizione iniziale del robot (x,y)
    scale = args.scale                           # Scala in metri/pixel
    world_num = args.world_num                    # Numero specifico del mondo da generare
    silent = args.silent                         # Flag per sopprimere i messaggi
    seed = args.seed                             # Seed per la generazione random

    # Carica le immagini di input
    movement_mask_image = cv2.imread(movement_mask_image_path, cv2.IMREAD_COLOR)
    image = cv2.imread(image_path, cv2.IMREAD_COLOR)

    # Calcola le dimensioni della mappa in metri
    sizex = image.shape[0]
    sizex = sizex/(1/scale)
    sizey = image.shape[1] 
    sizey = sizey/(1/scale)

    # Gestisce i diversi casi di generazione mappe
    if worlds == 0 and world_num is None:
        if batch == 1:
            # Caso singola mappa
            rectangles_path = os.path.join(base_dir, "rectangles.json") if no_timestamp else os.path.join(base_dir, f"rectangles_{time.time_ns()}.json")
            image_modified = extract_color_pixels(image, movement_mask_image, rectangles_path, show_recap=show_recap, show_steps=show_steps, save_map=save_map, sizex=sizex, sizey=sizey, silent=silent, seed=seed)

            # Salva la mappa modificata se richiesto
            if save_map:
                filename = get_non_existent_filename(base_dir, no_timestamp)                
                cv2.imwrite(filename, image_modified)
                if not silent:
                    print(f"Saved map as {filename}")
        else:
            # Caso batch di mappe
            for i in range(batch):
                rectangles_path = os.path.join(base_dir, f"rectangles_{i}.json")
                image_modified = extract_color_pixels(image, movement_mask_image, rectangles_path, show_recap=show_recap, show_steps=show_steps, save_map=True, sizex=sizex, sizey=sizey, silent=silent, seed=seed)
                filename = os.path.join(base_dir, f"image_{i}.png")
                cv2.imwrite(filename, image_modified)
                if not silent:
                    print(f"Saved map as {filename}")
    else:
        # Caso generazione mondi per Stage
        world_range = None
        if world_num is not None:
            world_range = [world_num]     # Genera un mondo specifico
        else:
            world_range = range(0, worlds) # Genera una serie di mondi

        # Ottiene il nome base della mappa
        name = os.path.basename(os.path.splitext(image_path)[0])

        # Genera ogni mondo richiesto
        for i in world_range:
            # Crea i percorsi per i file di output
            rectangles_path = os.path.join(base_dir, f"bitmaps/rectangles{i}.json")
            bitmaps_dir = os.path.join(base_dir, "bitmaps")
            
            # Crea la directory bitmaps se non esiste
            if not os.path.exists(bitmaps_dir) or not os.path.isdir(bitmaps_dir):
                os.makedirs(bitmaps_dir)

            # Genera la mappa modificata
            image_modified = extract_color_pixels(image, movement_mask_image, rectangles_path, show_recap=show_recap, show_steps=show_steps, save_map=True, sizex=sizex, sizey=sizey, silent=silent, seed=seed)
            
            # Salva la mappa modificata
            filename = os.path.join(base_dir, f"bitmaps/image{i}.png")
            cv2.imwrite(filename, image_modified)
            if not silent:
                    print(f"Saved map as {filename}")

            # Crea e salva il file .world per Stage
            worldfile_path = os.path.join(base_dir, f"world{i}.world")
            with open(worldfile_path, "w", encoding="utf-8") as worldfile:
                worldfile.write(get_world_text(i, name, speedup, pose, scale, sizex, sizey))
                if not silent:
                    print(f"Saved worldfile as {worldfile_path}")

if __name__ == "__main__":
    main()<|MERGE_RESOLUTION|>--- conflicted
+++ resolved
@@ -1,10 +1,8 @@
-<<<<<<< HEAD
 # Python script ported to ROS2 (just needed to modify the way the script finds the maps directory).
 
 from struct import pack
-=======
+
 # Import necessari per l'elaborazione delle immagini e gestione dati
->>>>>>> 67e89994
 import cv2
 import numpy as np
 import matplotlib.pyplot as plt
@@ -13,7 +11,8 @@
 import time
 import json
 import secrets
-#import rospkg # ROS1
+
+# import rospkg # ROS1
 import argparse
 
 """
@@ -28,7 +27,11 @@
 @param rng: Generatore numeri casuali
 @return: (immagine traslata, dx, dy)
 """
-def translate_obj(obj_img, movement_area, img, dist_tra, dist_rot, show_steps, disable_rotation, rng):
+
+
+def translate_obj(
+    obj_img, movement_area, img, dist_tra, dist_rot, show_steps, disable_rotation, rng
+):
     obj_img = cv2.bitwise_not(obj_img)
     movement_area = cv2.cvtColor(movement_area, cv2.COLOR_BGR2RGB)
     height, width = obj_img.shape[:2]
@@ -51,33 +54,44 @@
         if not disable_rotation:
             angle = dist_rot.rvs(random_state=rng)
 
-        # Create the translation matrix using dx and dy, it is a Numpy array 
-        translation_matrix = np.array([
-            [1, 0, dx],
-            [0, 1, dy]
-        ], dtype=np.float32)
-        translated_image = cv2.warpAffine(src=obj_img, M=translation_matrix, dsize=(width, height))
+        # Create the translation matrix using dx and dy, it is a Numpy array
+        translation_matrix = np.array([[1, 0, dx], [0, 1, dy]], dtype=np.float32)
+        translated_image = cv2.warpAffine(
+            src=obj_img, M=translation_matrix, dsize=(width, height)
+        )
         translated_image = cv2.cvtColor(translated_image, cv2.COLOR_BGR2RGB)
 
         if not disable_rotation:
             # Create the rotational matrix
-            center = (translated_image.shape[1]//2, translated_image.shape[0]//2)
+            center = (translated_image.shape[1] // 2, translated_image.shape[0] // 2)
             scale = 1
             rot_mat = cv2.getRotationMatrix2D(center, angle, scale)
-            translated_image = cv2.warpAffine(src=translated_image, M=rot_mat, dsize=(width, height))
-
-        translated_image = cv2.threshold(translated_image, 127, 255, cv2.THRESH_BINARY)[1]
+            translated_image = cv2.warpAffine(
+                src=translated_image, M=rot_mat, dsize=(width, height)
+            )
+
+        translated_image = cv2.threshold(translated_image, 127, 255, cv2.THRESH_BINARY)[
+            1
+        ]
         translated_image = cv2.bitwise_not(translated_image)
 
         black_pixels_obj = np.count_nonzero(cv2.bitwise_not(translated_image))
         # Check if object is outside the map
         if black_pixels_obj == 0:
             continue
-        black_pixels_overlapped = np.count_nonzero(cv2.bitwise_and(cv2.bitwise_not(translated_image), cv2.bitwise_not(img)))
-        overlap_percentage = 100*(black_pixels_overlapped/black_pixels_obj)
-
-        movement_area_overlapped = np.count_nonzero(cv2.bitwise_and(cv2.bitwise_not(translated_image), cv2.bitwise_not(movement_area)))
-        movement_area_overlap_percentage = 100*(movement_area_overlapped/black_pixels_obj)
+        black_pixels_overlapped = np.count_nonzero(
+            cv2.bitwise_and(cv2.bitwise_not(translated_image), cv2.bitwise_not(img))
+        )
+        overlap_percentage = 100 * (black_pixels_overlapped / black_pixels_obj)
+
+        movement_area_overlapped = np.count_nonzero(
+            cv2.bitwise_and(
+                cv2.bitwise_not(translated_image), cv2.bitwise_not(movement_area)
+            )
+        )
+        movement_area_overlap_percentage = 100 * (
+            movement_area_overlapped / black_pixels_obj
+        )
 
         dst = cv2.bitwise_and(translated_image, img)
 
@@ -86,16 +100,30 @@
             to_translate = False
         # Elif too many translations have been tried unsuccessfully, keep obj in original position
         elif tries > MAX_ATTEMPTS:
-            dst = cv2.bitwise_and(cv2.bitwise_not(cv2.cvtColor(obj_img, cv2.COLOR_BGR2RGB)), img)
+            dst = cv2.bitwise_and(
+                cv2.bitwise_not(cv2.cvtColor(obj_img, cv2.COLOR_BGR2RGB)), img
+            )
             to_translate = False
         tries += 1
 
     if show_steps:
-        _ = plt.subplot(231), plt.imshow(cv2.bitwise_not(obj_img), cmap='gray'), plt.title('Original Object')
-        _ = plt.subplot(232), plt.imshow(movement_area,cmap='gray'), plt.title('Movement Area')
-        _ = plt.subplot(233), plt.imshow(translated_image, cmap='gray'), plt.title('Translated Object')
-        _ = plt.subplot(234), plt.imshow(img, cmap='gray'), plt.title('Original Image')
-        _ = plt.subplot(235), plt.imshow(dst, cmap='gray'), plt.title('Merged Image')
+        _ = (
+            plt.subplot(231),
+            plt.imshow(cv2.bitwise_not(obj_img), cmap="gray"),
+            plt.title("Original Object"),
+        )
+        _ = (
+            plt.subplot(232),
+            plt.imshow(movement_area, cmap="gray"),
+            plt.title("Movement Area"),
+        )
+        _ = (
+            plt.subplot(233),
+            plt.imshow(translated_image, cmap="gray"),
+            plt.title("Translated Object"),
+        )
+        _ = plt.subplot(234), plt.imshow(img, cmap="gray"), plt.title("Original Image")
+        _ = plt.subplot(235), plt.imshow(dst, cmap="gray"), plt.title("Merged Image")
         plt.show()
 
     return (dst, dx, dy)
@@ -116,9 +144,22 @@
 @param seed: Seed generatore casuale
 @return: Immagine con oggetti traslati
 """
-def extract_color_pixels(image, movement_mask_image, rectangles_path, show_recap=False, show_steps=False, save_map=False, sizex=20, sizey=20, silent=False, seed=None):
+
+
+def extract_color_pixels(
+    image,
+    movement_mask_image,
+    rectangles_path,
+    show_recap=False,
+    show_steps=False,
+    save_map=False,
+    sizex=20,
+    sizey=20,
+    silent=False,
+    seed=None,
+):
     image_objects_removed = image.copy()
-    
+
     # Convert RGB image to HSV (Hue, Saturation, Value) color space
     hsv = cv2.cvtColor(image, cv2.COLOR_BGR2HSV)
     hsv_movement = cv2.cvtColor(movement_mask_image, cv2.COLOR_BGR2HSV)
@@ -130,56 +171,62 @@
     BLUE = "blue"
     colors = (RED, GREEN, BLUE)
     lower_ranges = (
-        np.array([0, 100, 100]),      # red
-        np.array([60, 100, 100]),     # green (era 120)
-        np.array([120, 100, 100])     # blue (era 240)
+        np.array([0, 100, 100]),  # red
+        np.array([60, 100, 100]),  # green (era 120)
+        np.array([120, 100, 100]),  # blue (era 240)
     )
     upper_ranges = (
-        np.array([5, 255, 255]),      # red (era 10)
-        np.array([65, 255, 255]),     # green (era 130)
-        np.array([125, 255, 255])     # blue (era 250)
-    )
-
-    #movement_color = ("yellow")
+        np.array([5, 255, 255]),  # red (era 10)
+        np.array([65, 255, 255]),  # green (era 130)
+        np.array([125, 255, 255]),  # blue (era 250)
+    )
+
+    # movement_color = ("yellow")
     lower_ranges_movement = np.array([20, 100, 100])
     upper_ranges_movement = np.array([40, 255, 255])
     # Create a binary mask for the specified color for movement areas
-    color_mask_movement = cv2.inRange(hsv_movement, lower_ranges_movement, upper_ranges_movement) 
+    color_mask_movement = cv2.inRange(
+        hsv_movement, lower_ranges_movement, upper_ranges_movement
+    )
     # Find contours in the mask
-    contours_movement = cv2.findContours(color_mask_movement, cv2.RETR_EXTERNAL, cv2.CHAIN_APPROX_SIMPLE)[0]
+    contours_movement = cv2.findContours(
+        color_mask_movement, cv2.RETR_EXTERNAL, cv2.CHAIN_APPROX_SIMPLE
+    )[0]
 
     # HSV ranges for doors: open (purple), 2/3 open (yellow), 2/3 closed (light orange), closed (orange)
     PURPLE = "purple"  # open - 8a00ff
     YELLOW = "yellow"  # 2/3 open - ffff00
     LIGHT_ORANGE = "light_orange"  # 2/3 closed - ffbf00
     ORANGE = "orange"  # closed - ff7f00
-    
+
     door_colors = (PURPLE, YELLOW, LIGHT_ORANGE, ORANGE)
     lower_door_range = (
-        np.array([150, 100, 100]),    # purple/open (era 300)
-        np.array([25, 100, 100]),     # yellow/2/3 open (era 50)
-        np.array([17, 100, 100]),     # light orange/2/3 closed (era 35)
-        np.array([10, 100, 100])      # orange/closed (era 20)
+        np.array([150, 100, 100]),  # purple/open (era 300)
+        np.array([25, 100, 100]),  # yellow/2/3 open (era 50)
+        np.array([17, 100, 100]),  # light orange/2/3 closed (era 35)
+        np.array([10, 100, 100]),  # orange/closed (era 20)
     )
     upper_door_range = (
-        np.array([155, 255, 255]),    # purple (era 310)
-        np.array([30, 255, 255]),     # yellow (era 60)
-        np.array([22, 255, 255]),     # light orange (era 45)
-        np.array([15, 255, 255])      # orange (era 30)
+        np.array([155, 255, 255]),  # purple (era 310)
+        np.array([30, 255, 255]),  # yellow (era 60)
+        np.array([22, 255, 255]),  # light orange (era 45)
+        np.array([15, 255, 255]),  # orange (era 30)
     )
 
     # To work with doors
     kernel = cv2.getStructuringElement(cv2.MORPH_RECT, (3, 3))
-    
+
     # Create masks for each door state
     door_masks = []
     door_masks_dilated = []
     door_contours = []
-    
+
     for i in range(len(door_colors)):
         mask = cv2.inRange(hsv, lower_door_range[i], upper_door_range[i])
         mask_dilated = cv2.dilate(mask, kernel, iterations=1)
-        contours = cv2.findContours(mask_dilated, cv2.RETR_EXTERNAL, cv2.CHAIN_APPROX_SIMPLE)[0]
+        contours = cv2.findContours(
+            mask_dilated, cv2.RETR_EXTERNAL, cv2.CHAIN_APPROX_SIMPLE
+        )[0]
 
         door_masks.append(mask)
         door_masks_dilated.append(mask_dilated)
@@ -190,21 +237,21 @@
     door_state = st.rv_discrete(values=(range(len(DOOR_PROBS)), DOOR_PROBS))
 
     # Manage the rng seeding
-    seed = secrets.randbits(128) if not seed else seed 
-    print(seed) # TODO: remove this print and save this value some other way
+    seed = secrets.randbits(128) if not seed else seed
+    print(seed)  # TODO: remove this print and save this value some other way
     rng = np.random.default_rng(seed)
 
     # Set door states and clean masks
     hsv = cv2.cvtColor(hsv, cv2.COLOR_HSV2BGR)
-    
-    # Clear all door pixels from original image 
+
+    # Clear all door pixels from original image
     for i in range(len(door_colors)):
         mask = door_masks[i]
         image_objects_removed[np.where(mask > np.array(0))] = [255, 255, 255]
         hsv[np.where(mask > np.array(0))] = [255, 255, 255]
-    
+
     hsv = cv2.cvtColor(hsv, cv2.COLOR_BGR2HSV)
-    
+
     color_masks = []
     images_with_boxes = []
     results = []
@@ -215,12 +262,17 @@
     all_image_mask = np.zeros_like(image)
 
     # For each color, we extract objs and associate each with the correct movement area
-    for i in range (0, 3):
+    for i in range(0, 3):
         # Create a binary mask for the specified color
         color_masks.insert(i, cv2.inRange(hsv, lower_ranges[i], upper_ranges[i]))
 
         # Find contours in the mask
-        contours.insert(i, cv2.findContours(color_masks[i], cv2.RETR_EXTERNAL, cv2.CHAIN_APPROX_SIMPLE)[0])
+        contours.insert(
+            i,
+            cv2.findContours(
+                color_masks[i], cv2.RETR_EXTERNAL, cv2.CHAIN_APPROX_SIMPLE
+            )[0],
+        )
         objs.insert(i, len(contours[i]))
 
         images_with_boxes.insert(i, cv2.cvtColor(color_masks[i], cv2.COLOR_GRAY2BGR))
@@ -233,7 +285,9 @@
             box = np.asarray(box, dtype=np.intp)
 
             # Draw the bounding box
-            cv2.drawContours(images_with_boxes[i], [box], 0, (0, 255, 0), 2)  # Draw a green rectangle
+            cv2.drawContours(
+                images_with_boxes[i], [box], 0, (0, 255, 0), 2
+            )  # Draw a green rectangle
 
             found = False
 
@@ -241,79 +295,100 @@
             for contour_movement in contours_movement:
                 # Draw object on blank canvas
                 mask = np.zeros_like(color_masks[i])
-                cv2.drawContours(mask, [contour], -1, (255,255,255), cv2.FILLED)
+                cv2.drawContours(mask, [contour], -1, (255, 255, 255), cv2.FILLED)
                 # Extract the object using the mask
-                object_image = cv2.bitwise_and(color_masks[i], color_masks[i], mask=mask)
+                object_image = cv2.bitwise_and(
+                    color_masks[i], color_masks[i], mask=mask
+                )
                 object_image = cv2.bitwise_not(object_image)
                 black_pixels_obj = np.count_nonzero(cv2.bitwise_not(object_image))
 
                 # Draw areas on blank canvas
                 mask = np.zeros_like(color_mask_movement)
-                cv2.drawContours(mask, [contour_movement], -1, (255,255,255), cv2.FILLED)
+                cv2.drawContours(
+                    mask, [contour_movement], -1, (255, 255, 255), cv2.FILLED
+                )
                 # Extract the object using the mask
-                movement_area = cv2.bitwise_and(color_mask_movement, color_mask_movement, mask=mask)
+                movement_area = cv2.bitwise_and(
+                    color_mask_movement, color_mask_movement, mask=mask
+                )
                 movement_area = cv2.bitwise_not(movement_area)
-                black_pixels_overlapped = np.count_nonzero(cv2.bitwise_and(cv2.bitwise_not(object_image), cv2.bitwise_not(movement_area)))
-                overlap_percentage = 100*(black_pixels_overlapped/black_pixels_obj)
-                
+                black_pixels_overlapped = np.count_nonzero(
+                    cv2.bitwise_and(
+                        cv2.bitwise_not(object_image), cv2.bitwise_not(movement_area)
+                    )
+                )
+                overlap_percentage = 100 * (black_pixels_overlapped / black_pixels_obj)
+
                 if overlap_percentage == 100:
-                    contour_obj_image_movement_area.insert(j, (contour, i, object_image, movement_area))
-                    j = j+1
+                    contour_obj_image_movement_area.insert(
+                        j, (contour, i, object_image, movement_area)
+                    )
+                    j = j + 1
                     found = True
                     break
-            
+
             if not found:
                 # Draw object on blank canvas
                 mask = np.zeros_like(color_masks[i])
-                cv2.drawContours(mask, [contour], -1, (255,255,255), cv2.FILLED)
+                cv2.drawContours(mask, [contour], -1, (255, 255, 255), cv2.FILLED)
                 # Extract the object using the mask
-                object_image = cv2.bitwise_and(color_masks[i], color_masks[i], mask=mask)
+                object_image = cv2.bitwise_and(
+                    color_masks[i], color_masks[i], mask=mask
+                )
                 object_image = cv2.bitwise_not(object_image)
 
                 # If object is in no movement area, give movement area equal to full image
-                contour_obj_image_movement_area.insert(j, (contour, i, object_image, all_image_mask))
+                contour_obj_image_movement_area.insert(
+                    j, (contour, i, object_image, all_image_mask)
+                )
 
         # Apply the mask to the original image
-        results.insert(i, cv2.bitwise_and(image_objects_removed, image_objects_removed, mask=color_masks[i]))
+        results.insert(
+            i,
+            cv2.bitwise_and(
+                image_objects_removed, image_objects_removed, mask=color_masks[i]
+            ),
+        )
 
         # Set the pixels in the original image where the color is extracted to white
         image_objects_removed[np.where(color_masks[i] > 0)] = [255, 255, 255]
 
     translated_objs_image = image_objects_removed
-    
+
     # Create door groups by finding all overlapping doors, starting from open doors
     door_groups = []
     processed_doors = set()
-    
+
     # Helper function to find all overlapping doors starting from an open door
     def get_door_group(open_door):
         # Check if door already processed
         door_id = id(open_door)
         if door_id in processed_doors:
             return None
-            
+
         # Start group with open door
         group = [(open_door, 0)]  # state 0 = open
         processed_doors.add(door_id)
-        
+
         # Create mask for open door
-        mask_open = np.zeros_like(hsv[:,:,0])
+        mask_open = np.zeros_like(hsv[:, :, 0])
         cv2.drawContours(mask_open, [open_door], -1, 1, cv2.FILLED)
-        
+
         # Find matching doors in other states
         for state in range(1, len(door_colors)):  # Check states 1-3
             for door in door_contours[state]:
                 door_id = id(door)
                 if door_id in processed_doors:
                     continue
-                    
+
                 # Check if this door overlaps with open door
-                mask_check = np.zeros_like(hsv[:,:,0])
+                mask_check = np.zeros_like(hsv[:, :, 0])
                 cv2.drawContours(mask_check, [door], -1, 1, cv2.FILLED)
                 if np.any(cv2.bitwise_and(mask_open, mask_check)):
                     processed_doors.add(door_id)
                     group.append((door, state))
-        
+
         # Only return group if it contains a door for each state
         return group if len(group) == len(door_colors) else None
 
@@ -322,21 +397,23 @@
         group = get_door_group(open_door)
         if group:
             door_groups.append(group)
-    
+
     # Process each door group
     for group in door_groups:
         # Choose random state using door_state RV
         chosen_state = door_state.rvs(random_state=rng)
-        
+
         # Get door for chosen state (we know each group has all states)
         chosen_door = next(door for door, state in group if state == chosen_state)
         print(f"Chosen door state: {door_colors[chosen_state]}")
-            
+
         # Draw the chosen door
         mask_chosen = np.zeros_like(hsv)
-        cv2.drawContours(mask_chosen, [chosen_door], -1, (255,255,255), cv2.FILLED)
+        cv2.drawContours(mask_chosen, [chosen_door], -1, (255, 255, 255), cv2.FILLED)
         mask_eroded = cv2.erode(mask_chosen, kernel, iterations=1)
-        translated_objs_image = cv2.bitwise_and(translated_objs_image, cv2.bitwise_not(mask_eroded))
+        translated_objs_image = cv2.bitwise_and(
+            translated_objs_image, cv2.bitwise_not(mask_eroded)
+        )
 
     # Translational probability red and blue obstacles
     MEAN_TRA = 0
@@ -345,14 +422,14 @@
 
     # Parametri per la distribuzione normale che controlla lo spostamento delle aree verdi
     # Media 0 e deviazione standard 0.1 per movimenti molto limitati
-    MEAN_GREEN = 0  # Media della distribuzione (nessuno spostamento medio)  
-    STD_GREEN = 0.1 # Deviazione standard piccola per limitare gli spostamenti
+    MEAN_GREEN = 0  # Media della distribuzione (nessuno spostamento medio)
+    STD_GREEN = 0.1  # Deviazione standard piccola per limitare gli spostamenti
     norm_green = st.norm(loc=MEAN_GREEN, scale=STD_GREEN)
 
     # Parametri per la distribuzione normale che controlla le rotazioni degli oggetti
     # Media 0 e deviazione standard 20 gradi per rotazioni moderate
-    MEAN_ROT = 0    # Media della distribuzione (nessuna rotazione media)
-    STD_ROT = 20    # Deviazione standard di 20 gradi
+    MEAN_ROT = 0  # Media della distribuzione (nessuna rotazione media)
+    STD_ROT = 20  # Deviazione standard di 20 gradi
     norm_rot = st.norm(loc=MEAN_ROT, scale=STD_ROT)
 
     # Probabilità di comparsa degli oggetti blu (clutter)
@@ -365,22 +442,31 @@
 
     # Crea una copia della lista dei contorni verdi per poterli modificare
     contours_green_translated = list(contours[colors.index(GREEN)])
-    green_idx = 0 # Indice per tenere traccia dell'area verde corrente
+    green_idx = 0  # Indice per tenere traccia dell'area verde corrente
 
     # Ottiene dimensioni dell'immagine per le successive trasformazioni di coordinate
     image_width = image.shape[1]
     image_height = image.shape[0]
-    size_width = sizey   # Dimensione della mappa in metri (larghezza)
+    size_width = sizey  # Dimensione della mappa in metri (larghezza)
     size_height = sizex  # Dimensione della mappa in metri (altezza)
 
     # Itera su tutti gli oggetti trovati nell'immagine
-    for j, (contour, obj_color_idx, object_image, movement_area) in enumerate(contour_obj_image_movement_area):
+    for j, (contour, obj_color_idx, object_image, movement_area) in enumerate(
+        contour_obj_image_movement_area
+    ):
         if colors[obj_color_idx] == GREEN:
             # Per le aree verdi, applica una traslazione limitata senza rotazione
             # translate_obj restituisce anche dx e dy dello spostamento effettuato
-            _, dx, dy = translate_obj(object_image, movement_area, translated_objs_image, 
-                                    dist_tra=norm_green, dist_rot=norm_rot, 
-                                    show_steps=show_steps, disable_rotation=True, rng=rng)
+            _, dx, dy = translate_obj(
+                object_image,
+                movement_area,
+                translated_objs_image,
+                dist_tra=norm_green,
+                dist_rot=norm_rot,
+                show_steps=show_steps,
+                disable_rotation=True,
+                rng=rng,
+            )
 
             # Aggiorna le coordinate del contorno verde con la traslazione effettuata
             for r in range(4):
@@ -389,9 +475,9 @@
 
             # Calcola il rettangolo che racchiude il contorno
             x, y, w, h = cv2.boundingRect(contour)
-            
+
             # Applica la traslazione alle coordinate del rettangolo
-            x = x + dx 
+            x = x + dx
             y = y + dy
 
             # Get center coordinates
@@ -399,43 +485,93 @@
             center_y = y + (h / 2)
 
             # Convert to stage coordinates
-            center_x = (-size_width/2) + ((size_width/2 - (-size_width/2)) / (image_width - 0)) * (center_x - 0)
-            center_y = (-size_height/2) + ((size_height/2 - (-size_height/2)) / (image_height - 0)) * ((image_height-center_y) - 0)
+            center_x = (-size_width / 2) + (
+                (size_width / 2 - (-size_width / 2)) / (image_width - 0)
+            ) * (center_x - 0)
+            center_y = (-size_height / 2) + (
+                (size_height / 2 - (-size_height / 2)) / (image_height - 0)
+            ) * ((image_height - center_y) - 0)
 
             # Convert pixel units to the desired unit (n pixels per unit)
-            w = size_width*(w/image_width)
-            h = size_height*(h/image_height)
+            w = size_width * (w / image_width)
+            h = size_height * (h / image_height)
 
             # Add rectangle information to the list
-            rectangles_info.append({
-                "center": {
-                    "x": center_x,
-                    "y": center_y,
-                    "z": 0},
-                "width": w,
-                "height": h
-            })
+            rectangles_info.append(
+                {
+                    "center": {"x": center_x, "y": center_y, "z": 0},
+                    "width": w,
+                    "height": h,
+                }
+            )
             green_idx += 1
         elif colors[obj_color_idx] == BLUE and bernoulli_clutter.rvs(random_state=rng):
             # If object is clutter and luck commands it, we skip it
             continue
-        else: # Else colors[obj_color_idx] == RED
-            translated_objs_image, _, _ = translate_obj(object_image, movement_area, translated_objs_image, dist_tra=norm_tra, dist_rot=norm_rot, show_steps=show_steps, disable_rotation=False, rng=rng)
+        else:  # Else colors[obj_color_idx] == RED
+            translated_objs_image, _, _ = translate_obj(
+                object_image,
+                movement_area,
+                translated_objs_image,
+                dist_tra=norm_tra,
+                dist_rot=norm_rot,
+                show_steps=show_steps,
+                disable_rotation=False,
+                rng=rng,
+            )
 
     green_objs_translated = image_objects_removed.copy()
-    green_objs_translated = cv2.drawContours(green_objs_translated, contours_green_translated, -1, (0, 255, 0), cv2.FILLED)
+    green_objs_translated = cv2.drawContours(
+        green_objs_translated, contours_green_translated, -1, (0, 255, 0), cv2.FILLED
+    )
 
     # Display the original image and the result, along some informational images
     if show_recap:
-        _ = plt.subplot(331), plt.imshow(cv2.cvtColor(image, cv2.COLOR_BGR2RGB)), plt.title('Original Image')
-        _ = plt.subplot(334), plt.imshow(color_masks[0], cmap='gray'), plt.title(f"{colors[0].title()} Pixels Mask")
-        _ = plt.subplot(335), plt.imshow(color_masks[1], cmap='gray'), plt.title(f"{colors[1].title()} Pixels Mask")
-        _ = plt.subplot(336), plt.imshow(color_masks[2], cmap='gray'), plt.title(f"{colors[2].title()} Pixels Mask")
-        _ = plt.subplot(337), plt.imshow(cv2.cvtColor(movement_mask_image, cv2.COLOR_BGR2RGB)), plt.title('Movement Mask')
-        _ = plt.subplot(338), plt.imshow(cv2.cvtColor(color_mask_movement, cv2.COLOR_BGR2RGB)), plt.title('Movement Pixels Mask')
-        _ = plt.subplot(339), plt.imshow(cv2.cvtColor(green_objs_translated, cv2.COLOR_BGR2RGB)), plt.title('Green areas translated')
-        _ = plt.subplot(332), plt.imshow(cv2.cvtColor(image_objects_removed, cv2.COLOR_BGR2RGB)), plt.title('Without colored Pixels')
-        _ = plt.subplot(333), plt.imshow(cv2.cvtColor(translated_objs_image, cv2.COLOR_BGR2RGB)), plt.title('Colored Objects translated')
+        _ = (
+            plt.subplot(331),
+            plt.imshow(cv2.cvtColor(image, cv2.COLOR_BGR2RGB)),
+            plt.title("Original Image"),
+        )
+        _ = (
+            plt.subplot(334),
+            plt.imshow(color_masks[0], cmap="gray"),
+            plt.title(f"{colors[0].title()} Pixels Mask"),
+        )
+        _ = (
+            plt.subplot(335),
+            plt.imshow(color_masks[1], cmap="gray"),
+            plt.title(f"{colors[1].title()} Pixels Mask"),
+        )
+        _ = (
+            plt.subplot(336),
+            plt.imshow(color_masks[2], cmap="gray"),
+            plt.title(f"{colors[2].title()} Pixels Mask"),
+        )
+        _ = (
+            plt.subplot(337),
+            plt.imshow(cv2.cvtColor(movement_mask_image, cv2.COLOR_BGR2RGB)),
+            plt.title("Movement Mask"),
+        )
+        _ = (
+            plt.subplot(338),
+            plt.imshow(cv2.cvtColor(color_mask_movement, cv2.COLOR_BGR2RGB)),
+            plt.title("Movement Pixels Mask"),
+        )
+        _ = (
+            plt.subplot(339),
+            plt.imshow(cv2.cvtColor(green_objs_translated, cv2.COLOR_BGR2RGB)),
+            plt.title("Green areas translated"),
+        )
+        _ = (
+            plt.subplot(332),
+            plt.imshow(cv2.cvtColor(image_objects_removed, cv2.COLOR_BGR2RGB)),
+            plt.title("Without colored Pixels"),
+        )
+        _ = (
+            plt.subplot(333),
+            plt.imshow(cv2.cvtColor(translated_objs_image, cv2.COLOR_BGR2RGB)),
+            plt.title("Colored Objects translated"),
+        )
         plt.show()
 
     if save_map:
@@ -443,12 +579,13 @@
         json_data = json.dumps(rectangles_info, indent=4)
 
         # Write JSON data to a file
-        with open(rectangles_path, 'w') as json_file:
+        with open(rectangles_path, "w") as json_file:
             json_file.write(json_data)
             if not silent:
                 print(f"Saved rectangles info as {rectangles_path}")
 
     return translated_objs_image
+
 
 """
 Valida input intero positivo.
@@ -456,14 +593,19 @@
 @return: Intero positivo validato
 @raises: Exception se valore non valido
 """
+
+
 def check_positive(value):
     try:
         value = int(value)
         if value <= 0:
-            raise argparse.ArgumentTypeError("{} is not a positive integer".format(value))
+            raise argparse.ArgumentTypeError(
+                "{} is not a positive integer".format(value)
+            )
     except ValueError:
         raise Exception(f"{value} is not an integer")
     return value
+
 
 """
 Valida input float positivo.
@@ -471,6 +613,8 @@
 @return: Float positivo validato
 @raises: Exception se valore non valido
 """
+
+
 def check_positive_float(value):
     try:
         value = float(value)
@@ -480,20 +624,26 @@
         raise Exception(f"{value} is not a float")
     return value
 
+
 """
 Valida input intero non negativo.
 @param value: Valore da controllare
 @return: Intero non negativo validato 
 @raises: Exception se valore non valido
 """
+
+
 def check_positive_or_zero(value):
     try:
         value = int(value)
         if value < 0:
-            raise argparse.ArgumentTypeError("{} is not a positive integer nor zero".format(value))
+            raise argparse.ArgumentTypeError(
+                "{} is not a positive integer nor zero".format(value)
+            )
     except ValueError:
         raise Exception(f"{value} is not an integer")
     return value
+
 
 """
 Valida formato posa (x y).
@@ -501,11 +651,15 @@
 @return: Tupla coordinate (x,y)
 @raises: Exception se formato non valido
 """
+
+
 def check_pose(value):
     try:
         ret_value = value.split()
         if len(ret_value) != 2:
-            raise argparse.ArgumentTypeError(f"Given pose value \"{value}\" is not made of 2 numbers")
+            raise argparse.ArgumentTypeError(
+                f'Given pose value "{value}" is not made of 2 numbers'
+            )
         return (float(ret_value[0]), float(ret_value[1]))
     except ValueError:
         raise Exception(f"{value} is not made of 2 numbers")
@@ -515,8 +669,9 @@
 Analizza argomenti linea comando.
 @return: Oggetto con argomenti parsati
 """
+
+
 def parse_args():
-
 
     # # Get an instance of RosPack with the default search paths
     # rospack = rospkg.RosPack()
@@ -527,39 +682,93 @@
     # In ROS2, we directly use the relative path to the current script
     package_path = os.path.join(os.path.dirname(os.path.abspath(__file__)), "../")
 
-    parser = argparse.ArgumentParser(description='Modify rgb maps automatically.')
-    parser.add_argument('--map', default=os.path.join(package_path, "maps_rgb_lab/map1/map1_rgb.png"),
-        help="Path to the rgb map file.", metavar="MAP_PATH")
-    parser.add_argument('--mask', default=os.path.join(package_path, "maps_rgb_lab/map1/map1_movement_mask.png"),
-        help="Path to the rgb mask map file for movement areas. Each rgb object in the map will be moved within the yellow mask given in this file. If the object is none, then it can move freely.", metavar="MASK_PATH")
-    parser.add_argument('--show', action='store_true',
-        help="Use this to show a final recap.")
-    parser.add_argument('--save', action='store_true',
-        help="Use this to save the produced map and rectangles info.")
-    parser.add_argument("-b", "--batch", type=check_positive, default=1, metavar="N",
-        help="Use this to produce N maps and save them.")    
-    parser.add_argument("--worlds", type=check_positive_or_zero, default=0, metavar="N",
-        help="Use this to produce N maps and save them.")    
-    parser.add_argument('--no-timestamp', action='store_true',
+    parser = argparse.ArgumentParser(description="Modify rgb maps automatically.")
+    parser.add_argument(
+        "--map",
+        default=os.path.join(package_path, "maps_rgb_lab/map1/map1_rgb.png"),
+        help="Path to the rgb map file.",
+        metavar="MAP_PATH",
+    )
+    parser.add_argument(
+        "--mask",
+        default=os.path.join(package_path, "maps_rgb_lab/map1/map1_movement_mask.png"),
+        help="Path to the rgb mask map file for movement areas. Each rgb object in the map will be moved within the yellow mask given in this file. If the object is none, then it can move freely.",
+        metavar="MASK_PATH",
+    )
+    parser.add_argument(
+        "--show", action="store_true", help="Use this to show a final recap."
+    )
+    parser.add_argument(
+        "--save",
+        action="store_true",
+        help="Use this to save the produced map and rectangles info.",
+    )
+    parser.add_argument(
+        "-b",
+        "--batch",
+        type=check_positive,
+        default=1,
+        metavar="N",
+        help="Use this to produce N maps and save them.",
+    )
+    parser.add_argument(
+        "--worlds",
+        type=check_positive_or_zero,
+        default=0,
+        metavar="N",
+        help="Use this to produce N maps and save them.",
+    )
+    parser.add_argument(
+        "--no-timestamp",
+        action="store_true",
         help="""Use this save a single image without timestamp. If image.png already exists, it will create image_n.png
-            in which n is the smallest number so that there is no file with that name. Same goes for the rectangles file.""")
-    parser.add_argument("-d", '--dir', default=os.getcwd(),
-        help="Base directory to save files in.")
-    parser.add_argument('--steps', action='store_true',
-        help="Use this to show the processing steps.")
-    parser.add_argument("--speedup", type=check_positive, default=10, metavar="SPEEDUP",
-        help="Use this to adjust stage simulation speed. Higher is faster but heavier on the CPU.")
-    parser.add_argument('--pose', type=check_pose, default=(0, 0), metavar="X Y",
-        help="Robot pose X and Y coordinates.")
-    parser.add_argument('--scale', type=check_positive_float, default=0.035888, metavar="PIXELS",
-        help="Number of meters per pixel in png map.")
-    parser.add_argument("--world-num", type=check_positive_or_zero, default=None, metavar="N",
-        help="Use this to produce a maps that ends in N and save it. Setting this argument overrides --worlds.")    
-    parser.add_argument('--silent', action='store_true',
-        help="Use this to avoid printing info.")   
-    parser.add_argument('--seed', type=check_positive, default=None,
-        help="Use this to set the rng seed.")   
+            in which n is the smallest number so that there is no file with that name. Same goes for the rectangles file.""",
+    )
+    parser.add_argument(
+        "-d", "--dir", default=os.getcwd(), help="Base directory to save files in."
+    )
+    parser.add_argument(
+        "--steps", action="store_true", help="Use this to show the processing steps."
+    )
+    parser.add_argument(
+        "--speedup",
+        type=check_positive,
+        default=10,
+        metavar="SPEEDUP",
+        help="Use this to adjust stage simulation speed. Higher is faster but heavier on the CPU.",
+    )
+    parser.add_argument(
+        "--pose",
+        type=check_pose,
+        default=(0, 0),
+        metavar="X Y",
+        help="Robot pose X and Y coordinates.",
+    )
+    parser.add_argument(
+        "--scale",
+        type=check_positive_float,
+        default=0.035888,
+        metavar="PIXELS",
+        help="Number of meters per pixel in png map.",
+    )
+    parser.add_argument(
+        "--world-num",
+        type=check_positive_or_zero,
+        default=None,
+        metavar="N",
+        help="Use this to produce a maps that ends in N and save it. Setting this argument overrides --worlds.",
+    )
+    parser.add_argument(
+        "--silent", action="store_true", help="Use this to avoid printing info."
+    )
+    parser.add_argument(
+        "--seed",
+        type=check_positive,
+        default=None,
+        help="Use this to set the rng seed.",
+    )
     return parser.parse_args()
+
 
 """
 Genera contenuto file world per Stage.
@@ -572,6 +781,8 @@
 @param sizey: Altezza mappa in metri
 @return: Stringa contenuto file world
 """
+
+
 def get_world_text(image, name, speedup, pose, scale, sizex, sizey):
     return f"""
     # World {name}
@@ -669,48 +880,56 @@
     )
     """
 
+
 """
 Genera nome file univoco per output.
 @param base_dir: Directory base
 @param no_timestamp: Se escludere timestamp
 @return: Nome file univoco
 """
+
+
 def get_non_existent_filename(base_dir, no_timestamp):
     filename = "src/"
     if no_timestamp:
-        filename = os.path.join(base_dir, "image.png")    
+        filename = os.path.join(base_dir, "image.png")
         i = 1
-        while os.path.exists(filename): 
+        while os.path.exists(filename):
             i += 1
             filename = os.path.join(base_dir, f"image_{i}.png")
     else:
         filename = os.path.join(base_dir, f"image_{time.time_ns()}.png")
-        while os.path.exists(filename): 
+        while os.path.exists(filename):
             filename = os.path.join(base_dir, f"image_{time.time_ns()}.png")
     return filename
 
+
 """
 Punto ingresso principale programma.
 Processa argomenti e genera mappe modificate.
 """
+
+
 def main():
     # Analizza gli argomenti da linea di comando
     args = parse_args()
-    image_path = args.map                          # Percorso dell'immagine RGB di input
-    show_recap = args.show                         # Flag per mostrare un riepilogo finale
-    show_steps = args.steps                        # Flag per mostrare i passaggi intermedi
-    save_map = args.save                          # Flag per salvare la mappa modificata
-    batch = args.batch                            # Numero di mappe da generare in batch
-    no_timestamp = args.no_timestamp              # Flag per salvare senza timestamp
-    base_dir = args.dir                           # Directory base per il salvataggio
-    movement_mask_image_path = args.mask          # Percorso della maschera delle aree di movimento
-    worlds = args.worlds                          # Numero di mondi da generare
-    speedup = args.speedup                        # Fattore di accelerazione simulazione
-    pose = args.pose                             # Posizione iniziale del robot (x,y)
-    scale = args.scale                           # Scala in metri/pixel
-    world_num = args.world_num                    # Numero specifico del mondo da generare
-    silent = args.silent                         # Flag per sopprimere i messaggi
-    seed = args.seed                             # Seed per la generazione random
+    image_path = args.map  # Percorso dell'immagine RGB di input
+    show_recap = args.show  # Flag per mostrare un riepilogo finale
+    show_steps = args.steps  # Flag per mostrare i passaggi intermedi
+    save_map = args.save  # Flag per salvare la mappa modificata
+    batch = args.batch  # Numero di mappe da generare in batch
+    no_timestamp = args.no_timestamp  # Flag per salvare senza timestamp
+    base_dir = args.dir  # Directory base per il salvataggio
+    movement_mask_image_path = (
+        args.mask
+    )  # Percorso della maschera delle aree di movimento
+    worlds = args.worlds  # Numero di mondi da generare
+    speedup = args.speedup  # Fattore di accelerazione simulazione
+    pose = args.pose  # Posizione iniziale del robot (x,y)
+    scale = args.scale  # Scala in metri/pixel
+    world_num = args.world_num  # Numero specifico del mondo da generare
+    silent = args.silent  # Flag per sopprimere i messaggi
+    seed = args.seed  # Seed per la generazione random
 
     # Carica le immagini di input
     movement_mask_image = cv2.imread(movement_mask_image_path, cv2.IMREAD_COLOR)
@@ -718,20 +937,35 @@
 
     # Calcola le dimensioni della mappa in metri
     sizex = image.shape[0]
-    sizex = sizex/(1/scale)
-    sizey = image.shape[1] 
-    sizey = sizey/(1/scale)
+    sizex = sizex / (1 / scale)
+    sizey = image.shape[1]
+    sizey = sizey / (1 / scale)
 
     # Gestisce i diversi casi di generazione mappe
     if worlds == 0 and world_num is None:
         if batch == 1:
             # Caso singola mappa
-            rectangles_path = os.path.join(base_dir, "rectangles.json") if no_timestamp else os.path.join(base_dir, f"rectangles_{time.time_ns()}.json")
-            image_modified = extract_color_pixels(image, movement_mask_image, rectangles_path, show_recap=show_recap, show_steps=show_steps, save_map=save_map, sizex=sizex, sizey=sizey, silent=silent, seed=seed)
+            rectangles_path = (
+                os.path.join(base_dir, "rectangles.json")
+                if no_timestamp
+                else os.path.join(base_dir, f"rectangles_{time.time_ns()}.json")
+            )
+            image_modified = extract_color_pixels(
+                image,
+                movement_mask_image,
+                rectangles_path,
+                show_recap=show_recap,
+                show_steps=show_steps,
+                save_map=save_map,
+                sizex=sizex,
+                sizey=sizey,
+                silent=silent,
+                seed=seed,
+            )
 
             # Salva la mappa modificata se richiesto
             if save_map:
-                filename = get_non_existent_filename(base_dir, no_timestamp)                
+                filename = get_non_existent_filename(base_dir, no_timestamp)
                 cv2.imwrite(filename, image_modified)
                 if not silent:
                     print(f"Saved map as {filename}")
@@ -739,7 +973,18 @@
             # Caso batch di mappe
             for i in range(batch):
                 rectangles_path = os.path.join(base_dir, f"rectangles_{i}.json")
-                image_modified = extract_color_pixels(image, movement_mask_image, rectangles_path, show_recap=show_recap, show_steps=show_steps, save_map=True, sizex=sizex, sizey=sizey, silent=silent, seed=seed)
+                image_modified = extract_color_pixels(
+                    image,
+                    movement_mask_image,
+                    rectangles_path,
+                    show_recap=show_recap,
+                    show_steps=show_steps,
+                    save_map=True,
+                    sizex=sizex,
+                    sizey=sizey,
+                    silent=silent,
+                    seed=seed,
+                )
                 filename = os.path.join(base_dir, f"image_{i}.png")
                 cv2.imwrite(filename, image_modified)
                 if not silent:
@@ -748,9 +993,9 @@
         # Caso generazione mondi per Stage
         world_range = None
         if world_num is not None:
-            world_range = [world_num]     # Genera un mondo specifico
+            world_range = [world_num]  # Genera un mondo specifico
         else:
-            world_range = range(0, worlds) # Genera una serie di mondi
+            world_range = range(0, worlds)  # Genera una serie di mondi
 
         # Ottiene il nome base della mappa
         name = os.path.basename(os.path.splitext(image_path)[0])
@@ -760,26 +1005,40 @@
             # Crea i percorsi per i file di output
             rectangles_path = os.path.join(base_dir, f"bitmaps/rectangles{i}.json")
             bitmaps_dir = os.path.join(base_dir, "bitmaps")
-            
+
             # Crea la directory bitmaps se non esiste
             if not os.path.exists(bitmaps_dir) or not os.path.isdir(bitmaps_dir):
                 os.makedirs(bitmaps_dir)
 
             # Genera la mappa modificata
-            image_modified = extract_color_pixels(image, movement_mask_image, rectangles_path, show_recap=show_recap, show_steps=show_steps, save_map=True, sizex=sizex, sizey=sizey, silent=silent, seed=seed)
-            
+            image_modified = extract_color_pixels(
+                image,
+                movement_mask_image,
+                rectangles_path,
+                show_recap=show_recap,
+                show_steps=show_steps,
+                save_map=True,
+                sizex=sizex,
+                sizey=sizey,
+                silent=silent,
+                seed=seed,
+            )
+
             # Salva la mappa modificata
             filename = os.path.join(base_dir, f"bitmaps/image{i}.png")
             cv2.imwrite(filename, image_modified)
             if not silent:
-                    print(f"Saved map as {filename}")
+                print(f"Saved map as {filename}")
 
             # Crea e salva il file .world per Stage
             worldfile_path = os.path.join(base_dir, f"world{i}.world")
             with open(worldfile_path, "w", encoding="utf-8") as worldfile:
-                worldfile.write(get_world_text(i, name, speedup, pose, scale, sizex, sizey))
+                worldfile.write(
+                    get_world_text(i, name, speedup, pose, scale, sizex, sizey)
+                )
                 if not silent:
                     print(f"Saved worldfile as {worldfile_path}")
 
+
 if __name__ == "__main__":
     main()